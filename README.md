# gltf-blender-importer

[![Build Status](https://travis-ci.org/ksons/gltf-blender-importer.svg?branch=master)](https://travis-ci.org/ksons/gltf-blender-importer)

Blender importer for glTF 2.0.

## Installation
<<<<<<< HEAD
Blender =2.79 is recommended. See [INSTALL.md](INSTALL.md) for installation instructions.
=======
Blender ≥2.78 is recommended.

Find the latest archive here:

<a href="https://github.com/ksons/gltf-blender-importer/releases/download/v0.3.0/io_scene_gltf-0.3.0.zip"><img src="./doc/archive.png"/></a>

You can install the archive using the ``Install from File...`` button in ``File->User preferences...->Add-ons``.
After installing you have to find the add-on and activate it.
<p align="center"><img width="50%" src="./doc/addon-install.png"/></p>

After this procedure, the exporter is available from  ``File->Import->glTF JSON (.gltf/.glb)``.



See [INSTALL.md](INSTALL.md) for further installation instructions.
>>>>>>> b154ca9d

## Samples Renderings
![BoomBox](https://github.com/ksons/gltf-blender-importer/blob/master/doc/boom-box.png)
![Corset](https://github.com/ksons/gltf-blender-importer/blob/master/doc/corset.png)
![Lantern](https://github.com/ksons/gltf-blender-importer/blob/master/doc/lantern.png)<|MERGE_RESOLUTION|>--- conflicted
+++ resolved
@@ -5,10 +5,7 @@
 Blender importer for glTF 2.0.
 
 ## Installation
-<<<<<<< HEAD
-Blender =2.79 is recommended. See [INSTALL.md](INSTALL.md) for installation instructions.
-=======
-Blender ≥2.78 is recommended.
+Blender =2.79 is recommended.
 
 Find the latest archive here:
 
@@ -23,7 +20,6 @@
 
 
 See [INSTALL.md](INSTALL.md) for further installation instructions.
->>>>>>> b154ca9d
 
 ## Samples Renderings
 ![BoomBox](https://github.com/ksons/gltf-blender-importer/blob/master/doc/boom-box.png)
