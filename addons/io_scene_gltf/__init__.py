import json, os, struct

import bpy
from bpy.props import StringProperty, BoolProperty, FloatProperty
from bpy_extras.io_utils import ImportHelper

<<<<<<< HEAD
from io_scene_gltf import animation, buffer, camera, material, mesh, scene, node_groups

bl_info = {
    'name': 'glTF 2.0 Importer',
    'author': 'Kristian Sons',
    'blender': (2, 79, 0),
    'location': 'File > Import',
    'description': '',
=======
from io_scene_gltf import animation, buffer, material, mesh, node, camera

bl_info = {
    'name': 'glTF 2.0 Importer',
    'author': 'Kristian Sons (ksons), scurest',
    'blender': (2, 71, 0),
    'version': (0, 3, 0),
    'location': 'File > Import > glTF JSON (.gltf/.glb)',
    'description': 'Importer for the glTF 2.0 file format.',
>>>>>>> b154ca9d
    'warning': '',
    'wiki_url': 'https://github.com/ksons/gltf-blender-importer/blob/master/README.md',
    'tracker_url': 'https://github.com/ksons/gltf-blender-importer/issues',
    'category': 'Import-Export'
}


# Supported glTF version
GLTF_VERSION = (2, 0)

# Supported extensions
EXTENSIONS = set((
    'KHR_materials_pbrSpecularGlossiness',
    'KHR_materials_unlit',
))


class ImportGLTF(bpy.types.Operator, ImportHelper):
    bl_idname = 'import_scene.gltf'
    bl_label = 'Import glTF'

    filename_ext = '.gltf'
    filter_glob = StringProperty(
        default='*.gltf;*.glb',
        options={'HIDDEN'},
    )

<<<<<<< HEAD
    import_under_current_scene = BoolProperty(
        name='Import contents under current scene',
        description=
            'When enabled, all the objects will be placed in the current '
            'scene and no scenes will be created.\n'
            'When disabled, scenes will be created to match the ones in the '
            'glTF file. Any object not in a scene will not be visible.',
        default=False,
    )
    smooth_polys = BoolProperty(
        name='Enable polygon smoothing',
        description=
            'Enable smoothing for all polygons in all imported meshes.',
        default=True,
    )
    framerate = FloatProperty(
        name='Frames/second',
        description=
            'Used for animation. The Blender frame corresponding to the glTF '
            'time t is computed as framerate * t.',
        default=60.0,
    )
=======
    def get_buffer(self, idx):
        if idx not in self.buffers:
            self.buffers[idx] = buffer.create_buffer(self, idx)
        return self.buffers[idx]

    def get_buffer_view(self, idx):
        if idx not in self.buffer_views:
            self.buffer_views[idx] = buffer.create_buffer_view(self, idx)
        return self.buffer_views[idx]

    def get_accessor(self, idx):
        if idx not in self.accessors:
            self.accessors[idx] = buffer.create_accessor(self, idx)
        return self.accessors[idx]

    def get_material(self, idx):
        if idx not in self.materials:
            self.materials[idx] = material.create_material(self, idx)
        return self.materials[idx]

    def get_default_material(self):
        if not self.default_material:
            self.default_material = material.create_default_material(self)
        return self.default_material

    def get_mesh(self, idx):
        if idx not in self.meshes:
            self.meshes[idx] = mesh.create_mesh(self, idx)
        return self.meshes[idx]

    def get_camera(self, idx):
        if idx not in self.cameras:
            self.cameras[idx] = camera.create_camera(self, idx)
        return self.cameras[idx]

    def generate_actions(self):
        if 'animations' in self.gltf:
            for idx in range(0, len(self.gltf['animations'])):
                animation.create_action(self, idx)

    def check_version(self):
        def str_to_version(s):
            try:
                version = tuple(int(x) for x in s.split('.'))
                if len(version) >= 2:
                    return version
            except Exception:
                pass
>>>>>>> b154ca9d

    def execute(self, context):
        self.caches = {}

        self.load_config()
        self.load()
        self.check_version()
        self.check_required_extensions()

        material.compute_materials_using_color0(self)
        scene.create_scenes(self)
        animation.add_animations(self)

        return {'FINISHED'}

    def get(self, type, id):
        cache = self.caches.setdefault(type, {})
        if id not in cache:
            cache[id] = CREATE_FNS[type](self, id)
        return cache[id]

    def load(self):
        filename = self.filepath

        # Remember this for resolving relative paths
        self.base_path = os.path.dirname(filename)

        with open(filename, 'rb') as f:
            contents = f.read()

        # Use magic number to detect GLB files.
        is_glb = contents[:4] == b'glTF'
        if is_glb:
            self.parse_glb(contents)
        else:
            self.gltf = json.loads(contents.decode('utf-8'))
            self.glb_buffer = None

    def parse_glb(self, contents):
        contents = memoryview(contents)

        # Parse the header
        header = struct.unpack_from('<4sII', contents)
        glb_version = header[1]
        if glb_version != 2:
            raise Exception('GLB: version not supported: %d' % glb_version)

        def parse_chunk(offset):
            header = struct.unpack_from('<I4s', contents, offset=offset)
            data_len = header[0]
            ty = header[1]
            data = contents[offset + 8: offset + 8 + data_len]
            next_offset = offset + 8 + data_len
            return {
                'type': ty,
                'data': data,
                'next_offset': next_offset,
            }

        offset = 12  # end of header

        # The first chunk must be JSON
        json_chunk = parse_chunk(offset)
        if json_chunk['type'] != b'JSON':
            raise Exception('GLB: JSON chunk must be first')
        self.gltf = json.loads(
            json_chunk['data'].tobytes(),
            encoding='utf-8'
        )

        self.glb_buffer = None

        offset = json_chunk['next_offset']
        while offset < len(contents):
            chunk = parse_chunk(offset)

            # Ignore unknown chunks
            if chunk['type'] != b'BIN\0':
                offset = chunk['next_offset']
                continue

            if chunk['type'] == b'JSON':
                raise Exception('GLB: Too many JSON chunks, should be 1')

            if self.glb_buffer != None:
                raise Exception('GLB: Too many BIN chunks, should be 0 or 1')

            self.glb_buffer = chunk['data']

            offset = chunk['next_offset']

    def check_version(self):
        def parse_version(s):
            """Parse a string like '1.1' to a tuple (1,1)."""
            try:
                version = tuple(int(x) for x in s.split('.'))
                if len(version) >= 2: return version
            except Exception:
                pass
            raise Exception('unknown version format: %s' % s)

        asset = self.gltf['asset']

        if 'minVersion' in asset:
            min_version = parse_version(asset['minVersion'])
            supported = GLTF_VERSION >= min_version
            if not supported:
                raise Exception('unsupported minimum version: %s' % min_version)
        else:
            version = parse_version(asset['version'])
            # Check only major version; we should be backwards- and forwards-compatible
            supported = version[0] == GLTF_VERSION[0]
            if not supported:
                raise Exception('unsupported version: %s' % version)

<<<<<<< HEAD
    def check_required_extensions(self):
        for ext in self.gltf.get('extensionsRequired', []):
            if ext not in EXTENSIONS:
                raise Exception('unsupported extension was required: %s' % ext)

=======
        node.create_hierarchy(self)
        self.generate_actions()

        if 'scene' in self.gltf and bpy.context.screen:
            bpy.context.screen.scene = self.scenes[self.gltf['scene']]
>>>>>>> b154ca9d

    def load_config(self):
        """Load user-supplied options into instance vars."""
        keywords = self.as_keywords()
        self.import_under_current_scene = keywords['import_under_current_scene']
        self.smooth_polys = keywords['smooth_polys']
        self.framerate = keywords['framerate']



CREATE_FNS = {
    'buffer': buffer.create_buffer,
    'buffer_view': buffer.create_buffer_view,
    'accessor': buffer.create_accessor,
    'image': material.create_image,
    'material': material.create_material,
    'node_group': node_groups.create_group,
    'mesh': mesh.create_mesh,
    'camera': camera.create_camera,
}

# Add to a menu
def menu_func_import(self, context):
    self.layout.operator(ImportGLTF.bl_idname, text='glTF JSON (.gltf/.glb)')


def register():
    bpy.utils.register_module(__name__)

    bpy.types.INFO_MT_file_import.append(menu_func_import)


def unregister():
    bpy.utils.unregister_module(__name__)

    bpy.types.INFO_MT_file_import.remove(menu_func_import)


if __name__ == '__main__':
    register()<|MERGE_RESOLUTION|>--- conflicted
+++ resolved
@@ -4,26 +4,15 @@
 from bpy.props import StringProperty, BoolProperty, FloatProperty
 from bpy_extras.io_utils import ImportHelper
 
-<<<<<<< HEAD
 from io_scene_gltf import animation, buffer, camera, material, mesh, scene, node_groups
-
-bl_info = {
-    'name': 'glTF 2.0 Importer',
-    'author': 'Kristian Sons',
-    'blender': (2, 79, 0),
-    'location': 'File > Import',
-    'description': '',
-=======
-from io_scene_gltf import animation, buffer, material, mesh, node, camera
 
 bl_info = {
     'name': 'glTF 2.0 Importer',
     'author': 'Kristian Sons (ksons), scurest',
-    'blender': (2, 71, 0),
+    'blender': (2, 79, 0),
     'version': (0, 3, 0),
     'location': 'File > Import > glTF JSON (.gltf/.glb)',
     'description': 'Importer for the glTF 2.0 file format.',
->>>>>>> b154ca9d
     'warning': '',
     'wiki_url': 'https://github.com/ksons/gltf-blender-importer/blob/master/README.md',
     'tracker_url': 'https://github.com/ksons/gltf-blender-importer/issues',
@@ -51,7 +40,6 @@
         options={'HIDDEN'},
     )
 
-<<<<<<< HEAD
     import_under_current_scene = BoolProperty(
         name='Import contents under current scene',
         description=
@@ -74,56 +62,6 @@
             'time t is computed as framerate * t.',
         default=60.0,
     )
-=======
-    def get_buffer(self, idx):
-        if idx not in self.buffers:
-            self.buffers[idx] = buffer.create_buffer(self, idx)
-        return self.buffers[idx]
-
-    def get_buffer_view(self, idx):
-        if idx not in self.buffer_views:
-            self.buffer_views[idx] = buffer.create_buffer_view(self, idx)
-        return self.buffer_views[idx]
-
-    def get_accessor(self, idx):
-        if idx not in self.accessors:
-            self.accessors[idx] = buffer.create_accessor(self, idx)
-        return self.accessors[idx]
-
-    def get_material(self, idx):
-        if idx not in self.materials:
-            self.materials[idx] = material.create_material(self, idx)
-        return self.materials[idx]
-
-    def get_default_material(self):
-        if not self.default_material:
-            self.default_material = material.create_default_material(self)
-        return self.default_material
-
-    def get_mesh(self, idx):
-        if idx not in self.meshes:
-            self.meshes[idx] = mesh.create_mesh(self, idx)
-        return self.meshes[idx]
-
-    def get_camera(self, idx):
-        if idx not in self.cameras:
-            self.cameras[idx] = camera.create_camera(self, idx)
-        return self.cameras[idx]
-
-    def generate_actions(self):
-        if 'animations' in self.gltf:
-            for idx in range(0, len(self.gltf['animations'])):
-                animation.create_action(self, idx)
-
-    def check_version(self):
-        def str_to_version(s):
-            try:
-                version = tuple(int(x) for x in s.split('.'))
-                if len(version) >= 2:
-                    return version
-            except Exception:
-                pass
->>>>>>> b154ca9d
 
     def execute(self, context):
         self.caches = {}
@@ -239,19 +177,11 @@
             if not supported:
                 raise Exception('unsupported version: %s' % version)
 
-<<<<<<< HEAD
     def check_required_extensions(self):
         for ext in self.gltf.get('extensionsRequired', []):
             if ext not in EXTENSIONS:
                 raise Exception('unsupported extension was required: %s' % ext)
 
-=======
-        node.create_hierarchy(self)
-        self.generate_actions()
-
-        if 'scene' in self.gltf and bpy.context.screen:
-            bpy.context.screen.scene = self.scenes[self.gltf['scene']]
->>>>>>> b154ca9d
 
     def load_config(self):
         """Load user-supplied options into instance vars."""
